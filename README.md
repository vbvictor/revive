--- conflicted
+++ resolved
@@ -211,10 +211,7 @@
 | `empty-block`         |  n/a   | Warns on empty code blocks                                       |    no    |  no   |
 | `superfluous-else`    |  n/a   | Prevents redundant else statements (extends `indent-error-flow`) |    no    |  no   |
 | `confusing-naming`    |  n/a   | Warns on methods with names that differ only by capitalization   |    no    |  no   |
-<<<<<<< HEAD
-=======
 | `get-return      `    |  n/a   | Warns on getters that do not yield any result                    |    no    |  no   |
->>>>>>> f8c1094e
 
 ## Available Formatters
 
