--- conflicted
+++ resolved
@@ -211,13 +211,9 @@
 | `empty-block`         |  n/a   | Warns on empty code blocks                                       |    no    |  no   |
 | `superfluous-else`    |  n/a   | Prevents redundant else statements (extends `indent-error-flow`) |    no    |  no   |
 | `confusing-naming`    |  n/a   | Warns on methods with names that differ only by capitalization   |    no    |  no   |
-<<<<<<< HEAD
- 
-=======
 | `get-return      `    |  n/a   | Warns on getters that do not yield any result                    |    no    |  no   |
 | `modifies-param`      |  n/a   | Warns on assignments to function parameters                      |    no    |  no   |
 
->>>>>>> d1e77798
 ## Available Formatters
 
 This section lists all the available formatters and provides a screenshot for each one.
